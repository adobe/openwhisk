--- conflicted
+++ resolved
@@ -111,16 +111,10 @@
 object KafkaAwareLeanBalancer extends LoadBalancerProvider {
   override def requiredProperties: Map[String, String] = MuxBalancer.requiredProperties ++ kafkaHosts
 
-<<<<<<< HEAD
   override def instance(whiskConfig: WhiskConfig, instance: ControllerInstanceId)(
     implicit actorSystem: ActorSystem,
-    logging: Logging,
-    materializer: ActorMaterializer): LoadBalancer = MuxBalancer.instance(whiskConfig, instance)
-=======
-  override def instance(whiskConfig: WhiskConfig, instance: ControllerInstanceId)(implicit actorSystem: ActorSystem,
-                                                                                  logging: Logging): LoadBalancer =
-    LeanBalancer.instance(whiskConfig, instance)
->>>>>>> 0cdfdb3e
+    logging: Logging): LoadBalancer =
+    MuxBalancer.instance(whiskConfig, instance)
 }
 
 object KafkaLauncher {
